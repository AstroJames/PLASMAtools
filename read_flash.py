--- conflicted
+++ resolved
@@ -628,31 +628,6 @@
                      "#20_CompSpectFunctTrvSigma",
                      "#21_DissSpectFunct",
                      "#22_DissSpectFunctSigma"]
-<<<<<<< HEAD
-=======
-            self.skip_lines = 6
-    
-    def read(self,
-             field_str: str) -> None:
-        
-
-        self.set_power_spectra_header(field_str)
-        p_spec = pd.read_table(self.filename,
-                               names=self.names,
-                               skiprows=self.skip_lines,
-                               sep=r"\s+")
-        self.power      = p_spec["#15_SpectFunctTot"].to_numpy()
-        self.power_trv  = p_spec["#13_SpectFunctTrv"].to_numpy()
-        self.power_lng  = p_spec["#11_SpectFunctLgt"].to_numpy()
-        self.power_norm = np.sum(self.power)
-        self.wavenumber = p_spec["#01_KStag"].to_numpy()
-        
-        self.__compute_correlation_scale()
-        self.__compute_micro_scale()
-        self.__compute_energy_containing_scale()
-        self.__compute_peak_scale()
-        
->>>>>>> 447c8790
         
     def __compute_correlation_scale(self):
         self.correlation_scale = np.sum( self.power_norm /(self.power * self.wavenumber**-1) )
